package com.namely.chiefofstate

import com.namely.chiefofstate.Dependencies.Versions
<<<<<<< HEAD
import sbt.Keys.{credentials, isSnapshot, resolvers, _}
import sbt.{
  AutoPlugin,
  Credentials,
  CrossVersion,
  Developer,
  Plugins,
  Resolver,
  compilerPlugin,
  plugins,
  url,
  _
}
import scoverage.ScoverageKeys.{
  coverageExcludedPackages,
  coverageFailOnMinimum,
  coverageMinimum
}
=======
import sbt.Keys.credentials
import sbt.Keys.isSnapshot
import sbt.Keys.resolvers
import sbt.Keys._
import sbt.AutoPlugin
import sbt.Credentials
import sbt.CrossVersion
import sbt.Developer
import sbt.Plugins
import sbt.Resolver
import sbt.compilerPlugin
import sbt.plugins
import sbt.url
import sbt._
import scoverage.ScoverageKeys.coverageExcludedPackages
>>>>>>> 76b6ae3b

object Common extends AutoPlugin {
  override def requires: Plugins = plugins.JvmPlugin
  override def trigger = allRequirements

  override def globalSettings = Seq(
    scalaVersion := Versions.scala213,
    organization := "com.namely",
    organizationName := "Namely Inc.",
    organizationHomepage := Some(url("https://www.namely.com/")),
    developers += Developer(
      "contributors",
      "Contributors",
      "",
      url("https://github.com/namely/chief-of-state/graphs/contributors")
    ),
    description := "Chief of State"
  )

  override def projectSettings = Seq(
<<<<<<< HEAD
    scalacOptions ++= Seq("-Xfatal-warnings", "-deprecation", "-Xlint"),
=======
    scalacOptions ++= Seq(
      "-Xfatal-warnings",
      "-deprecation",
      "-Xlint",
      "-P:silencer:globalFilters=Unused import;deprecated"
    ),
>>>>>>> 76b6ae3b
    credentials ++= Seq(
      Credentials(
        realm = "Artifactory Realm",
        host = "jfrog.namely.land",
        userName = sys.env.getOrElse("JFROG_USERNAME", ""),
        passwd = sys.env.getOrElse("JFROG_PASSWORD", "")
      )
    ),
    resolvers ++= Seq(
      "Artifactory Realm".at(
        "https://jfrog.namely.land/artifactory/data-sbt-release/"
      ),
      "Artima Maven Repository".at("https://repo.artima.com/releases"),
      Resolver.jcenterRepo,
      "Sonatype OSS Snapshots".at(
        "https://oss.sonatype.org/content/repositories/snapshots"
      )
    ) ++ (
      if (isSnapshot.value) {
        Seq(
          "Artifactory Realm Snapshot"
            .at("https://jfrog.namely.land/artifactory/data-sbt-snapshot/")
        )
      } else {
        Seq()
      }
    ),
    libraryDependencies ++= Seq(
      compilerPlugin(
        ("com.github.ghik" % "silencer-plugin" % Versions.silencerVersion)
          .cross(CrossVersion.full)
      ),
      ("com.github.ghik" % "silencer-lib" % Versions.silencerVersion % Provided)
        .cross(CrossVersion.full)
    ),
    coverageExcludedPackages := "<empty>;com.namely.protobuf.*"
  )
}<|MERGE_RESOLUTION|>--- conflicted
+++ resolved
@@ -1,26 +1,6 @@
 package com.namely.chiefofstate
 
 import com.namely.chiefofstate.Dependencies.Versions
-<<<<<<< HEAD
-import sbt.Keys.{credentials, isSnapshot, resolvers, _}
-import sbt.{
-  AutoPlugin,
-  Credentials,
-  CrossVersion,
-  Developer,
-  Plugins,
-  Resolver,
-  compilerPlugin,
-  plugins,
-  url,
-  _
-}
-import scoverage.ScoverageKeys.{
-  coverageExcludedPackages,
-  coverageFailOnMinimum,
-  coverageMinimum
-}
-=======
 import sbt.Keys.credentials
 import sbt.Keys.isSnapshot
 import sbt.Keys.resolvers
@@ -36,7 +16,6 @@
 import sbt.url
 import sbt._
 import scoverage.ScoverageKeys.coverageExcludedPackages
->>>>>>> 76b6ae3b
 
 object Common extends AutoPlugin {
   override def requires: Plugins = plugins.JvmPlugin
@@ -57,16 +36,12 @@
   )
 
   override def projectSettings = Seq(
-<<<<<<< HEAD
-    scalacOptions ++= Seq("-Xfatal-warnings", "-deprecation", "-Xlint"),
-=======
     scalacOptions ++= Seq(
       "-Xfatal-warnings",
       "-deprecation",
       "-Xlint",
       "-P:silencer:globalFilters=Unused import;deprecated"
     ),
->>>>>>> 76b6ae3b
     credentials ++= Seq(
       Credentials(
         realm = "Artifactory Realm",
